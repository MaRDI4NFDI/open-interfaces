// Dispatch library that is called from other languages, and dispatches it
// to the appropriate backend.
#include "dispatch.h"

#include <dlfcn.h>
#include <ffi.h>
#include <stdio.h>
#include <string.h>

enum {
    BACKEND_C,
    BACKEND_CXX,
    BACKEND_PYTHON,
    BACKEND_JULIA,
    BACKEND_R,
};

char OIF_BACKEND_C_SO[] = "./liboif_backend_c.so";


BackendHandle load_backend(
        const char *backend_name,
        const char *operation,
        size_t version_major,
        size_t version_minor
) {
    BackendHandle bh;
    if (strcmp(backend_name, "c") == 0) {
        bh = load_backend_c(operation, version_major, version_minor);
    } else if (strcmp(backend_name, "python") == 0) {
        bh = load_backend_python(operation, version_major, version_minor);
    } else {
        fprintf(stderr, "[dispatch] Cannot load backend: %s\n", backend_name);
        exit(EXIT_FAILURE);
    }

    return bh;
}


BackendHandle load_backend_c(
        const char *operation,
        size_t version_major,
        size_t version_minor
) {
    return BACKEND_C;
}


BackendHandle load_backend_python(
        const char *operation,
        size_t version_major,
        size_t version_minor
) {
    // Start Python interpreter here.
    fprintf(stderr, "[dispatch] This is not yet implemented correctly\n");
    exit(EXIT_FAILURE);
    return BACKEND_PYTHON;
}


int call_interface_method(
    BackendHandle bh,
    const char *method,
    OIFArgs *args,
    OIFArgs *retvals
) {
    int status;
    switch (bh) {
    case BACKEND_C:
        status = run_interface_method_c(method, args, retvals);
        break;
    case BACKEND_PYTHON:
        status = run_interface_method_python(method, args, retvals);
        break;
    default:
<<<<<<< HEAD
        fprintf(stderr, "[dispatch] Cannot call interface on backend handle: '%d'\n", bh);
=======
        fprintf(stderr, "[dispatch] Cannot call interface on backend handle: '%zu'", bh);
>>>>>>> 462ee803
        exit(EXIT_FAILURE);
    }
    return status;
}


int
run_interface_method_c(const char *method, OIFArgs *args, OIFArgs *out_args) {
    void *lib_handle = dlopen(OIF_BACKEND_C_SO, RTLD_LOCAL | RTLD_LAZY); 
    if (lib_handle == NULL) {
        fprintf(stderr, "[dispatch] Cannot load shared library %s\n", OIF_BACKEND_C_SO);
        exit(EXIT_FAILURE);
    }
    void *func = dlsym(lib_handle, method);
    if (func == NULL) {
        fprintf(stderr, "[dispatch] Cannot load interface '%s'\n", method);
        exit(EXIT_FAILURE);
    }

    fprintf(stderr, "I am definitely here\n");

    int num_args = args->num_args;
    int num_out_args = out_args->num_args;
    int num_args_all = num_args + num_out_args;

    ffi_cif cif;
    ffi_type **arg_types = malloc(num_args_all * sizeof(ffi_type));
    void **arg_values = malloc(num_args_all * sizeof(void *));

    // Merge input and output argument types together in `arg_types` array.
    for (size_t i = 0; i < num_args; ++i) {
        fprintf(stderr, "In a loop\n");
        if (args->arg_types[i] == OIF_FLOAT64) {
            arg_types[i] = &ffi_type_double;
        } else if (out_args->arg_types[i] == OIF_FLOAT64_P) {
            arg_types[i] = &ffi_type_pointer;
        } else {
            fflush(stdout);
            fprintf(stderr, "[dispatch] Unknown input arg type: %d\n", args->arg_types[i]);
            exit(EXIT_FAILURE);
        }
    }
    for (size_t i = num_args; i < num_args_all; ++i) {
        printf("Processing out_args[%zu] = %zu\n", i - num_args, out_args->arg_types[i]);
        if (out_args->arg_types[i] == OIF_FLOAT64) {
            arg_types[i] = &ffi_type_double;
        } else if (out_args->arg_types[i] == OIF_FLOAT64_P) {
            arg_types[i] = &ffi_type_pointer;
        } else {
            fflush(stdout);
            fprintf(stderr, "[dispatch] Unknown output arg type: %d\n", out_args->arg_types[i]);
            exit(EXIT_FAILURE);
        }
    }

    if (ffi_prep_cif(&cif, FFI_DEFAULT_ABI, num_args_all, &ffi_type_uint, arg_types) != FFI_OK)     {
        fflush(stdout);
        fprintf(stderr, "[dispatch] ffi_prep_cif was not OK");
        exit(EXIT_FAILURE);
    }

    // Merge input and output argument values together in `arg_values` array.
    for (size_t i = 0; i < num_args; ++i) {
        arg_values[i] = args->args[i];
    }
    for (size_t i = num_args; i < num_args_all; ++i) {
        arg_values[i] = out_args->args[i];
    }

    ffi_arg result;

    ffi_call(&cif, FFI_FN(func), &result, arg_values);

    printf("Result is %ld\n", result);

    return 0;
}

int run_interface_method_python(const char *method, OIFArgs *args, OIFArgs *retvals) {
    return 1;
}<|MERGE_RESOLUTION|>--- conflicted
+++ resolved
@@ -74,11 +74,7 @@
         status = run_interface_method_python(method, args, retvals);
         break;
     default:
-<<<<<<< HEAD
-        fprintf(stderr, "[dispatch] Cannot call interface on backend handle: '%d'\n", bh);
-=======
         fprintf(stderr, "[dispatch] Cannot call interface on backend handle: '%zu'", bh);
->>>>>>> 462ee803
         exit(EXIT_FAILURE);
     }
     return status;
@@ -134,7 +130,7 @@
         }
     }
 
-    if (ffi_prep_cif(&cif, FFI_DEFAULT_ABI, num_args_all, &ffi_type_uint, arg_types) != FFI_OK)     {
+    if (ffi_prep_cif(&cif, FFI_DEFAULT_ABI, num_args_all, &ffi_type_uint, arg_types) != FFI_OK) {
         fflush(stdout);
         fprintf(stderr, "[dispatch] ffi_prep_cif was not OK");
         exit(EXIT_FAILURE);
